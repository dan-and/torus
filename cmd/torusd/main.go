--- conflicted
+++ resolved
@@ -106,12 +106,6 @@
 		httpAddress = fmt.Sprintf("%s:%d", host, port)
 	}
 
-<<<<<<< HEAD
-	size, err := humanize.ParseBytes(sizeStr)
-	if err != nil {
-		fmt.Fprintf(os.Stderr, "error parsing size: %s\n", err)
-		os.Exit(1)
-=======
 	var err error
 	readCacheSize, err = humanize.ParseBytes(readCacheSizeStr)
 	if err != nil {
@@ -141,7 +135,6 @@
 			fmt.Fprintf(os.Stderr, "error parsing size: %s\n", err)
 			os.Exit(1)
 		}
->>>>>>> f2e57b6f
 	}
 
 	cfg = flagconfig.BuildConfigFromFlags()
