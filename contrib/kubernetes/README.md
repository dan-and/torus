# Run Torus on Kubernetes

Running Torus on a kubernetes cluster is as easy as running the included `torus-k8s-oneshot.yaml`. However, this will not install the FlexVolume plugin to allow you to use Torus as a volume provider for other Kubernetes pods.

## Installing a new Torus-enabled Kubernetes on CoreOS (Vagrant, KubeAWS, other services)

### 1) Use my branch of `coreos-kubernetes`

```
git clone http://github.com/coreos/coreos-kubernetes
cd coreos-kubernetes
git remote add barakmich https://github.com/barakmich/coreos-kubernetes.git
git fetch barakmich
git checkout barakmich/torus-k8s
```

When this sets up a *multinode* cluster (using the `generic` scripts) it will pull the mount tool from S3

### 2) Set up your kubectl

[On Vagrant, use the kube-config](https://coreos.com/kubernetes/docs/latest/kubernetes-on-vagrant.html). The [10m-k8s](https://github.com/barakmich/10m-k8s) scripts are helpful for other cloud providers.

### 3) Launch all things torus on the cluster

```
kubectl create -f torus-k8s-oneshot.yaml
```

And you're done.

### 4) Connect, look around

Grab the [latest release](https://github.com/coreos/torus/releases) and use the included `torusctl` tool. Or just build it from source.

```
torusctl -C $IP_IN_CLUSTER:32379 list-peers
```

Which should tell you everything about the cluster. 

### 5) Create a volume

Create a volume, eg:

```
torusctl -C $IP_IN_CLUSTER:32379 volume create-block pg1 2GiB
```

### 6) Run Postgres

And now use this volume in any other kubernetes pods, for example:

```
kubectl create -f postgres-oneshot.yaml
```

### 7) Put some data into postgres

```
TORUSPOD=$(kubectl get pods -l app=postgres-torus -o name | cut -d/ -f2)
kubectl exec -i $TORUSPOD -- psql postgres -U postgres < test-data.sql
kubectl exec $TORUSPOD -- psql postgres -U postgres -c 'select * from films'
```

### 8) Move postgres to another node

First lets cordon off the node postgres is currently on, so that when we kill
it, it doesn't go to the same node.
```
PGNODE=$(kubectl get pods -l app=postgres-torus -o jsonpath='{.items[0].spec.nodeName}')
kubectl cordon $PGNODE
kubectl get nodes
```

Node we will delete the existing postgres pod, and then watch for a new one
to come up and replace it
```
kubectl delete pod -l app=postgres-torus
kubectl get pod -l app=postgres-torus -w
```

You should see some output similar to
```
$ kubectl get pods -w -l app=postgres-torus
NAME                             READY     STATUS              RESTARTS   AGE
postgres-torus-1844296455-6z492   1/1       Terminating         1          8m
postgres-torus-1844296455-mv6v9   0/1       ContainerCreating   0          13s
NAME                             READY     STATUS        RESTARTS   AGE
postgres-torus-1844296455-6z492   0/1       Terminating   1          9m
postgres-torus-1844296455-6z492   0/1       Terminating   1         9m
postgres-torus-1844296455-6z492   0/1       Terminating   1         9m
postgres-torus-1844296455-mv6v9   1/1       Running   0         1m
```

Finally we can verify that the data is still there:

```
TORUSPOD=$(kubectl get pods -l app=postgres-torus -o name | cut -d/ -f2)
kubectl exec $TORUSPOD -- psql postgres -U postgres -c 'select * from films'
```

Lastly, let's uncordon that node we cordoned in the beginning:

```
kubectl uncordon $PGNODE
```

### Cleanup deployments

You can cleanup resources you deployed:

```
kubectl delete pod etcd-torus
kubectl delete svc etcd-torus etcd-torus-internal
kubectl delete daemonset torus

kubectl delete svc postgres-torus
kubectl delete deployment postgres-torus
```

## Installing the Torus FlexVolume plugin on generic Kubernetes installations

### 1) Install torus(torusblk) in kubelet volume plugin directory

NOTICE: The FlexVolume functionality currently uses systemd to manage its lifecycle. Running as a FlexVolume on non-systemd systems is TBD

Kubernetes v1.2 supports FlexVolumes by placing a plugin binary in a specific location. By default, that is

```
/usr/libexec/kubernetes/kubelet-plugins/volume/exec/
```

The `torusblk` tool already conforms to this interface, so it's a simple matter of naming it correctly and placing it correctly.

```
mkdir -p /usr/libexec/kubernetes/kubelet-plugins/volume/exec/coreos.com~torus/
cp torusblk /usr/libexec/kubernetes/kubelet-plugins/volume/exec/coreos.com~torus/torus
```

Notice that the `cp` command renames `torusblk` as `torus` in the target directory.

After that, restart the kubelet (ie, `systemctl restart kubelet`, or `/etc/init.d/kubelet restart`) -- and the plugin is ready.
<<<<<<< HEAD

### 2) Enable nbd kernel module

Currently the FlexVolume uses nbd kernel module. You have to enable `nbd` kernel module on Node hosts.

```
modprobe nbd nbds_max=32
```
=======
>>>>>>> 0ee8cad1
<|MERGE_RESOLUTION|>--- conflicted
+++ resolved
@@ -140,7 +140,6 @@
 Notice that the `cp` command renames `torusblk` as `torus` in the target directory.
 
 After that, restart the kubelet (ie, `systemctl restart kubelet`, or `/etc/init.d/kubelet restart`) -- and the plugin is ready.
-<<<<<<< HEAD
 
 ### 2) Enable nbd kernel module
 
@@ -148,6 +147,4 @@
 
 ```
 modprobe nbd nbds_max=32
-```
-=======
->>>>>>> 0ee8cad1
+```